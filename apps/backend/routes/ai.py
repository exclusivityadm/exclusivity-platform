--- conflicted
+++ resolved
@@ -1,11 +1,3 @@
-<<<<<<< HEAD
-from fastapi import APIRouter
-from pydantic import BaseModel, Field
-
-from .orion import Persona
-
-router = APIRouter(prefix="/ai", tags=["ai"])
-=======
 # =====================================================
 # 🎙 Exclusivity Backend — AI & Voice Routes (range streaming + env report)
 # Endpoints (preserved + hardened):
@@ -29,18 +21,12 @@
 from apps.backend.services.ai.hardening import chat as hardened_chat
 
 router = APIRouter()
->>>>>>> 3f033cfa
 
 
 class AIChatRequest(BaseModel):
     persona: Persona = Field(default=Persona.ORION)
     message: str = Field(..., min_length=1)
 
-<<<<<<< HEAD
-
-@router.post("/chat")
-async def chat(payload: AIChatRequest):
-=======
 # Optional OpenAI client(s), fully guarded (used only for TTS fallback here)
 try:
     from openai import OpenAI  # v1 client
@@ -230,7 +216,6 @@
 
 @router.get("/env-report", tags=["ai"])
 def env_report():
->>>>>>> 3f033cfa
     return {
         "ok": True,
         "persona": payload.persona,
